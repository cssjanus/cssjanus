/* eslint-disable no-console */

module.exports = function ( grunt ) {
	grunt.registerTask( 'unit', function () {
		var assert = require( 'assert' ),
			cssjanus = require( '../../src/cssjanus' ),
			testData = require( '../../test/data.json' ),
			failures = 0,
			tests = 0,
<<<<<<< HEAD
			name, test, settings, i, input, noop, output, tblrOutput, tbrlOutput;
=======
			name, test, args, i, input, noop, roundtrip, output;
>>>>>>> 1d49be9c

		for ( name in testData ) {
			tests++;
			test = testData[ name ];
			args = test.args || [ test.options || {} ];

			try {
				for ( i = 0; i < test.cases.length; i++ ) {
					input = test.cases[ i ][ 0 ];
					noop = !test.cases[ i ][ 1 ];
					output = noop ? input : test.cases[ i ][ 1 ];
<<<<<<< HEAD
					tblrOutput = test.cases[ i ][ 2 ] || input;
					tbrlOutput = test.cases[ i ][ 3 ] || tblrOutput;
=======
					roundtrip = test.roundtrip !== undefined ? test.roundtrip : !noop;
>>>>>>> 1d49be9c

					assert.equal(
						cssjanus.transform(
							input,
							args[ 0 ],
							args[ 1 ]
						),
						output
					);

<<<<<<< HEAD
					if ( !noop ) {
						// Round-trip right-to-left
=======
					if ( roundtrip ) {
						// Round-trip
>>>>>>> 1d49be9c
						assert.equal(
							cssjanus.transform(
								output,
								args[ 0 ],
								args[ 1 ]
							),
							input
						);

						// Keep test data clean
						assert(
							test.cases[ i ][ 1 ] !== input,
							'case #' + ( i + 1 ) + ' should not specify output if it matches the input'
						);
						output = test.cases[ i ][ 1 ];
					}

					assert.equal(
						cssjanus.transform(
							input,
							settings.swapLtrRtlInUrl,
							settings.swapLeftRightInUrl,
							'lr-tb',
							'tb-lr'
						),
						tblrOutput
					);

					assert.equal(
						cssjanus.transform(
							input,
							settings.swapLtrRtlInUrl,
							settings.swapLeftRightInUrl,
							'lr-tb',
							'tb-rl'
						),
						tbrlOutput
					);
				}
				grunt.verbose.write( name + '...' );
				grunt.verbose.ok();
			} catch ( e ) {
				grunt.log.error( name );
				// grunt.log has a markup formatter that strips star ("*") and underscore ("_")
				// characters in favour of console escape sequences for bold and underline
				// formatting. Use console instead to avoid mangling strings like "/* @noflip */"
				// and "[attr*=value]" in AssertionError messages.
				console.log( e.stack );
				failures++;
			}
		}

		if ( failures === 1 ) {
			grunt.log.error( failures + ' test failed.' );
			return false;
		}
		if ( failures > 1 ) {
			grunt.log.error( failures + ' tests failed.' );
			return false;
		}
		grunt.log.ok( tests + ' tests passed.' );
	} );
};<|MERGE_RESOLUTION|>--- conflicted
+++ resolved
@@ -7,28 +7,22 @@
 			testData = require( '../../test/data.json' ),
 			failures = 0,
 			tests = 0,
-<<<<<<< HEAD
-			name, test, settings, i, input, noop, output, tblrOutput, tbrlOutput;
-=======
-			name, test, args, i, input, noop, roundtrip, output;
->>>>>>> 1d49be9c
+			name, test, args, options, i, input, noop, roundtrip, output, tblrOutput, tbrlOutput;
 
 		for ( name in testData ) {
 			tests++;
 			test = testData[ name ];
-			args = test.args || [ test.options || {} ];
+			options = test.options || {};
+			args = test.args || [ options ];
 
 			try {
 				for ( i = 0; i < test.cases.length; i++ ) {
 					input = test.cases[ i ][ 0 ];
 					noop = !test.cases[ i ][ 1 ];
 					output = noop ? input : test.cases[ i ][ 1 ];
-<<<<<<< HEAD
 					tblrOutput = test.cases[ i ][ 2 ] || input;
 					tbrlOutput = test.cases[ i ][ 3 ] || tblrOutput;
-=======
 					roundtrip = test.roundtrip !== undefined ? test.roundtrip : !noop;
->>>>>>> 1d49be9c
 
 					assert.equal(
 						cssjanus.transform(
@@ -39,13 +33,8 @@
 						output
 					);
 
-<<<<<<< HEAD
-					if ( !noop ) {
+					if ( roundtrip ) {
 						// Round-trip right-to-left
-=======
-					if ( roundtrip ) {
-						// Round-trip
->>>>>>> 1d49be9c
 						assert.equal(
 							cssjanus.transform(
 								output,
@@ -63,27 +52,25 @@
 						output = test.cases[ i ][ 1 ];
 					}
 
-					assert.equal(
-						cssjanus.transform(
-							input,
-							settings.swapLtrRtlInUrl,
-							settings.swapLeftRightInUrl,
-							'lr-tb',
-							'tb-lr'
-						),
-						tblrOutput
-					);
+					if ( !test.args ) {
+						// If an explicit args is given, don't run tests for vertical-writing.
+						// Boolean args not compatible with vertical transforms.
+						assert.equal(
+							cssjanus.transform(
+								input,
+								Object.assign( { sourceDir: 'lr-tb', targetDir: 'tb-lr' }, options )
+							),
+							tblrOutput
+						);
 
-					assert.equal(
-						cssjanus.transform(
-							input,
-							settings.swapLtrRtlInUrl,
-							settings.swapLeftRightInUrl,
-							'lr-tb',
-							'tb-rl'
-						),
-						tbrlOutput
-					);
+						assert.equal(
+							cssjanus.transform(
+								input,
+								Object.assign( { sourceDir: 'lr-tb', targetDir: 'tb-rl' }, options )
+							),
+							tbrlOutput
+						);
+					}
 				}
 				grunt.verbose.write( name + '...' );
 				grunt.verbose.ok();
